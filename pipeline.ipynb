--- conflicted
+++ resolved
@@ -93,14 +93,10 @@
     "param_second_denoise = {\n",
     "    'method': 'gaussian',\n",
     "    'sigmaX': 0,\n",
-<<<<<<< HEAD
-    "    'ksize': (7, 7)}\n",
-=======
     "    'ksize': (5, 5)}\n",
     "\n",
     "#Motion Correction Parameters#\n",
     "subset_mc = None\n",
->>>>>>> 27fd2634
     "param_estimate_shift = {\n",
     "    'dim': 'frame',\n",
     "    'on': 'first',\n",
@@ -463,15 +459,9 @@
    "source": [
     "%%opts Curve [width=500, tools=['hover']]\n",
     "hv.output(size=output_size)\n",
-<<<<<<< HEAD
     "if interactive:\n",
     "    display(hv.NdOverlay(dict(width=hv.Curve(shifts.sel(variable='width')),\n",
     "                              height=hv.Curve(shifts.sel(variable='height')))))"
-=======
-    "if interactive and in_memory:\n",
-    "    display(hv.NdOverlay(dict(width=hv.Curve(shifts.sel(variable='width')),\n",
-    "                      height=hv.Curve(shifts.sel(variable='height')))))"
->>>>>>> 27fd2634
    ]
   },
   {
